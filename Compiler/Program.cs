﻿using System;
using System.Collections.Generic;
using System.IO;
using System.Linq;
using System.Net;
using System.Text.Json;
using System.Threading;
using System.Threading.Tasks;
using Compiler.Generators;
using Compiler.Parser;
using vtortola.WebSockets;
using vtortola.WebSockets.Deflate;
using vtortola.WebSockets.Rfc6455;

namespace Compiler
{
    class Program
    {
        static void Usage()
        {
            Console.Error.WriteLine("Usage:\n");
            Console.Error.WriteLine("    pierogic --server                       Run a WebSocket server on localhost.");
            Console.Error.WriteLine("    pierogic --lang ts [outdir] [schemas]   Compile schemas for TypeScript into outdir.");
            Console.Error.WriteLine("    pierogic --lang cs [outdir] [schemas]   Compile schemas for C# into outdir.");
            Console.Error.WriteLine("");
        }

        static async Task<int> Main(string[] args)
        {
            var generators = new Dictionary<string, IGenerator> {
                { "ts", new TypeScriptGenerator() }
            };

            switch (args.Length == 0 ? null : args[0])
            {
                case "--server":
                    await RunWebServer();
                    return 0;
                case "--lang" when args.Length >= 4: // at least one schema
                    var language = args[1];
                    var outputPath = args[2];
                    var schemaPaths = args.Skip(3);
                    if (!generators.ContainsKey(language))
                    {
                        Console.Error.WriteLine($"Unsupported language: {language}.");
                        Usage();
                        return 1;
                    }
                    var generator = generators[language];
                    await CompileSchemas(generator, outputPath, schemaPaths);
                    return 0;
                default:
                    Usage();
                    return 1;
            }
        }

        static async Task CompileSchemas(IGenerator generator, string outputPath, IEnumerable<string> schemaPaths)
        {
            generator.WriteAuxiliaryFiles(outputPath);
            foreach (var path in schemaPaths)
            {
                var parser = new SchemaParser(path);
                var schema = await parser.Evaluate();
                schema.Validate();
                var compiled = generator.Compile(schema);
                File.WriteAllText(Path.Join(outputPath, generator.OutputFileName(schema)), compiled);
            }
        }

        static async Task RunWebServer()
        {
            var cancellation = new CancellationTokenSource();

            var bufferSize = 1024 * 8; // 8KiB
            var bufferPoolSize = 100 * bufferSize; // 800KiB pool

            var options = new WebSocketListenerOptions
            {
                SubProtocols = new[] { "text" },
                PingTimeout = TimeSpan.FromSeconds(5),
                NegotiationTimeout = TimeSpan.FromSeconds(5),
                PingMode = PingMode.Manual,
                ParallelNegotiations = 16,
                NegotiationQueueCapacity = 256,
                BufferManager = BufferManager.CreateBufferManager(bufferPoolSize, bufferSize)
            };
            options.Standards.RegisterRfc6455(factory =>
            {
                factory.MessageExtensions.RegisterDeflateCompression();
            });
            // configure tcp transport
            options.Transports.ConfigureTcp(tcp =>
            {
                tcp.BacklogSize = 100; // max pending connections waiting to be accepted
                tcp.ReceiveBufferSize = bufferSize;
                tcp.SendBufferSize = bufferSize;
            });

            // adding the WSS extension
            //var certificate = new X509Certificate2(File.ReadAllBytes("<PATH-TO-CERTIFICATE>"), "<PASSWORD>");
            // options.ConnectionExtensions.RegisterSecureConnection(certificate);

            var listenEndPoints = new Uri[] {
                new Uri("ws://localhost") // will listen both IPv4 and IPv6
            };

            // starting the server
            var server = new WebSocketListener(listenEndPoints, options);

            await server.StartAsync();

            Console.WriteLine("Echo Server listening: " + string.Join(", ", Array.ConvertAll(listenEndPoints, e => e.ToString())) + ".");
            Console.WriteLine("You can test echo server at http://www.websocket.org/echo.html.");

            var acceptingTask = AcceptWebSocketsAsync(server, cancellation.Token);

            Console.WriteLine("Press any key to stop.");
            Console.ReadKey(true);

            Console.WriteLine("Server stopping.");
            cancellation.Cancel();
            await server.StopAsync();
            await acceptingTask;

        }

        private static async Task AcceptWebSocketsAsync(WebSocketListener server, CancellationToken cancellation)
        {
            await Task.Yield();

            while (!cancellation.IsCancellationRequested)
            {
                try
                {
                    var webSocket = await server.AcceptWebSocketAsync(cancellation).ConfigureAwait(false);
                    if (webSocket == null)
                    {
                        if (cancellation.IsCancellationRequested || !server.IsStarted)
                            break; // stopped

                        continue; // retry
                    }

#pragma warning disable 4014
                    EchoAllIncomingMessagesAsync(webSocket, cancellation);
#pragma warning restore 4014
                }
                catch (OperationCanceledException)
                {
                    /* server is stopped */
                    break;
                }
                catch (Exception acceptError)
                {
                    //  Log.Error("An error occurred while accepting client.", acceptError);
                }
            }

            //  Log.Warning("Server has stopped accepting new clients.");
        }

        private static async Task EchoAllIncomingMessagesAsync(WebSocket webSocket, CancellationToken cancellation)
        {
            //  Log.Warning("Client '" + webSocket.RemoteEndpoint + "' connected.");
            // var sw = new Stopwatch();
            try
            {
                while (webSocket.IsConnected && !cancellation.IsCancellationRequested)
                {
                    try
                    {
                        var messageText = await webSocket.ReadStringAsync(cancellation).ConfigureAwait(false);
                        if (messageText == null)
                            break; // webSocket is disconnected

                        try
                        {
                            var parser = new SchemaParser("ErrorSchema", messageText);
                            var schema = await parser.Evaluate();
                            schema.Validate();
                            await webSocket.WriteStringAsync(new TypeScriptGenerator().Compile(schema), cancellationToken: cancellation);
                        }
                        catch (Exception ex)
                        {
<<<<<<< HEAD
                            await webSocket.WriteStringAsync(ex.Message, cancellationToken: cancellation);
=======
                            Console.WriteLine(ex);
                              await webSocket.WriteStringAsync(ex.Message, cancellationToken: cancellation);
>>>>>>> 4d2b7ea1
                        }

                    }
                    catch (TaskCanceledException)
                    {
                        break;
                    }
                    catch (Exception readWriteError)
                    {
                        await webSocket.CloseAsync().ConfigureAwait(false);
                    }
                }
            }
            finally
            {
                webSocket.Dispose();
            }
        }

        private static void TaskScheduler_UnobservedTaskException(object sender, UnobservedTaskExceptionEventArgs e)
        {

        }
        private static void CurrentDomain_UnhandledException(object sender, UnhandledExceptionEventArgs e)
        {

        }
    }
}<|MERGE_RESOLUTION|>--- conflicted
+++ resolved
@@ -183,12 +183,8 @@
                         }
                         catch (Exception ex)
                         {
-<<<<<<< HEAD
+                            Console.WriteLine(ex);
                             await webSocket.WriteStringAsync(ex.Message, cancellationToken: cancellation);
-=======
-                            Console.WriteLine(ex);
-                              await webSocket.WriteStringAsync(ex.Message, cancellationToken: cancellation);
->>>>>>> 4d2b7ea1
                         }
 
                     }
