--- conflicted
+++ resolved
@@ -21,11 +21,7 @@
         internal override IEnumerable<string> Dependencies() => Enumerable.Empty<string>();
 
         public bool IsSignedInteger => BaseType == BaseType.Int16 || BaseType == BaseType.Int32 || BaseType == BaseType.Int64;
-<<<<<<< HEAD
-        public bool IsUnsignedInteger => BaseType == BaseType.UInt16 || BaseType == BaseType.UInt32 || BaseType == BaseType.UInt64;
-=======
         public bool IsUnsignedInteger => BaseType == BaseType.Byte || BaseType == BaseType.UInt16 || BaseType == BaseType.UInt32 || BaseType == BaseType.UInt64;
->>>>>>> a8f676e6
         public bool IsFloat => BaseType == BaseType.Float32 || BaseType == BaseType.Float64;
         public bool IsInteger => IsSignedInteger || IsUnsignedInteger;
         public bool Is64Bit => BaseType == BaseType.Int64 || BaseType == BaseType.UInt64;
