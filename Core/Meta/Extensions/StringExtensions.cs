﻿using System;
using System.Linq;
using Core.Lexer.Extensions;

namespace Core.Meta.Extensions
{
    public static class StringExtensions
    {
<<<<<<< HEAD
        private const char SnakeSeparator = '_';

        private static readonly string[] NewLines = { "\r\n", "\r", "\n" };

        /// <summary>
        ///     Splits the specified <paramref name="value"/> based on line ending.
        /// </summary>
        /// <param name="value">The input string to split.</param>
        /// <returns>An array of each line in the string.</returns>
        public static string[] GetLines(this string value) => string.IsNullOrWhiteSpace(value) ? Array.Empty<string>() : value.Split(NewLines, StringSplitOptions.None);

        /// <summary>
        ///     Determines if the specified char array contains only uppercase characters.
        /// </summary>
        private static bool IsUpper(this Span<char> array)
        {
            foreach (var currentChar in array)
            {
                if (!char.IsUpper(currentChar) && currentChar is not SnakeSeparator)
                {
                    return false;
                }
            }
            return true;
=======

        private static readonly string[] _newLines = new[] {"\r\n", "\r", "\n"};
        /// <summary>
        /// Splits the specified <paramref name="value"/> based on line ending.
        /// </summary>
        /// <param name="value">The input string to split.</param>
        /// <returns>An array of each line in the string.</returns>
        public static string[] GetLines(this string value)
        {
            return string.IsNullOrWhiteSpace(value) ? Array.Empty<string>() : value.Split(_newLines, StringSplitOptions.None);
>>>>>>> 69cf9349
        }

        /// <summary>
        ///     Converts the specified <paramref name="input"/> string into PascalCase.
        /// </summary>
        /// <param name="input">The input string that will be converted.</param>
        /// <returns>The mutated string.</returns>
        public static string ToPascalCase(this string input)
        {
<<<<<<< HEAD
            if (string.IsNullOrWhiteSpace(input))
            {
                return string.Empty;
            }
            if (input.Length == 1)
            {
                return input.ToUpper();
            }
            // Remove invalid characters.
            var charArray = new Span<char>(input.ToCharArray());
            // Set first letter to uppercase
            if (char.IsLower(charArray[0]))
            {
                charArray[0] = char.ToUpperInvariant(charArray[0]);
            }

            if (charArray.IsUpper())
            {
                // Replace all characters following the first to lowercase when the entire string is uppercase (ABC -> Abc)
                for (var i = 1; i < charArray.Length; i++)
                {
                    charArray[i] = char.ToLowerInvariant(charArray[i]);
                }
            }

            for (var i = 1; i < charArray.Length; i++)
            {
                var currentChar = charArray[i];
                var lastChar = charArray.Peek(i is 1 ? 1 : i - 1);
                var nextChar = charArray.Peek(i + 1);

                if (currentChar.IsDecimalDigit() && char.IsLower(nextChar))
                {
                    charArray[i + 1] = char.ToUpperInvariant(nextChar);
                }
                else if (char.IsUpper(currentChar) && char.IsLower(nextChar) && char.IsUpper(charArray.Peek(i + 2)))
                {
                    charArray[i] = char.ToLowerInvariant(currentChar);
                    for (var c = i; c-- > 0;)
                    {
                        if (char.IsUpper(charArray[c]))
                        {
                            break;
                        }
                        charArray[c] = char.ToLowerInvariant(currentChar);
                    }
                }
                else if (currentChar is SnakeSeparator)
                {
                    if (char.IsLower(nextChar))
                    {
                        charArray[i + 1] = char.ToUpperInvariant(nextChar);
                    }
                    if (char.IsUpper(lastChar))
                    {
                        charArray[i - 1] = char.ToLowerInvariant(lastChar);
                    }
                }
            }
            return new string(charArray.ToArray().Where(c => c is not SnakeSeparator).ToArray());
        }

        /// <summary>
        ///     Peeks a char at the specified <paramref name="index"/> from the provided <paramref name="array"/>
=======
            // If there are 0 or 1 characters, just return the string.
            if (input.Length < 2)
            {
                return input.ToUpper();
            }

            // splits the input string by underscore so snake casing is converted. 
            var words = input.Split('_', StringSplitOptions.RemoveEmptyEntries);

            // combine the words into PascalCase
            return words.Aggregate(string.Empty, (current, word) => current + word[..1].ToUpper() + word[1..]);
        }

        /// <summary>
        ///     Converts a string to a camelcase representation
>>>>>>> 69cf9349
        /// </summary>
        private static char Peek(this Span<char> array, int index)
        {
<<<<<<< HEAD
            return index < array.Length ? array[index] : default;
        }

        /// <summary>
        ///     Converts the specified <paramref name="input"/> string into camelCase.
        /// </summary>
        /// <param name="input">The input string that will be converted.</param>
        /// <returns>The mutated string.</returns>
        public static string ToCamelCase(this string input)
        {
            if (string.IsNullOrWhiteSpace(input))
            {
                return string.Empty;
            }
            if (input.Length == 1)
            {
                return input;
            }
            // Pascal is a subset of camelCase. The first letter of Pascal is capital and first letter of the camel is small
            var converted = input.ToPascalCase();
            var f = converted[..1];
            var r = converted[1..];

            if (char.IsUpper(f[0]) && char.IsUpper(r[0]))
            {
                return input;
=======
            if (str.Length == 1)
            {
                return str;
            }

            var f = str[..1];
            var r = str[1..];

            if (char.IsUpper(f[0]) && char.IsUpper(r[0]))
            {
                return str;
>>>>>>> 69cf9349
            }

            return f.ToLowerInvariant() + r;
        }

        public static bool TryParseUInt(this string str, out uint result)
        {
            if (uint.TryParse(str, out result))
            {
                return true;
            }
            if (str.StartsWith("0x", StringComparison.OrdinalIgnoreCase))
            {
                try
                {
                    result = Convert.ToUInt32(str, 16);
                    return true;
                }
                catch
                {
                    return false;
                }
            }
            return false;
        }
    }
}<|MERGE_RESOLUTION|>--- conflicted
+++ resolved
@@ -1,4 +1,4 @@
-﻿using System;
+using System;
 using System.Linq;
 using Core.Lexer.Extensions;
 
@@ -6,7 +6,6 @@
 {
     public static class StringExtensions
     {
-<<<<<<< HEAD
         private const char SnakeSeparator = '_';
 
         private static readonly string[] NewLines = { "\r\n", "\r", "\n" };
@@ -31,18 +30,6 @@
                 }
             }
             return true;
-=======
-
-        private static readonly string[] _newLines = new[] {"\r\n", "\r", "\n"};
-        /// <summary>
-        /// Splits the specified <paramref name="value"/> based on line ending.
-        /// </summary>
-        /// <param name="value">The input string to split.</param>
-        /// <returns>An array of each line in the string.</returns>
-        public static string[] GetLines(this string value)
-        {
-            return string.IsNullOrWhiteSpace(value) ? Array.Empty<string>() : value.Split(_newLines, StringSplitOptions.None);
->>>>>>> 69cf9349
         }
 
         /// <summary>
@@ -52,7 +39,6 @@
         /// <returns>The mutated string.</returns>
         public static string ToPascalCase(this string input)
         {
-<<<<<<< HEAD
             if (string.IsNullOrWhiteSpace(input))
             {
                 return string.Empty;
@@ -117,27 +103,9 @@
 
         /// <summary>
         ///     Peeks a char at the specified <paramref name="index"/> from the provided <paramref name="array"/>
-=======
-            // If there are 0 or 1 characters, just return the string.
-            if (input.Length < 2)
-            {
-                return input.ToUpper();
-            }
-
-            // splits the input string by underscore so snake casing is converted. 
-            var words = input.Split('_', StringSplitOptions.RemoveEmptyEntries);
-
-            // combine the words into PascalCase
-            return words.Aggregate(string.Empty, (current, word) => current + word[..1].ToUpper() + word[1..]);
-        }
-
-        /// <summary>
-        ///     Converts a string to a camelcase representation
->>>>>>> 69cf9349
         /// </summary>
         private static char Peek(this Span<char> array, int index)
         {
-<<<<<<< HEAD
             return index < array.Length ? array[index] : default;
         }
 
@@ -164,19 +132,6 @@
             if (char.IsUpper(f[0]) && char.IsUpper(r[0]))
             {
                 return input;
-=======
-            if (str.Length == 1)
-            {
-                return str;
-            }
-
-            var f = str[..1];
-            var r = str[1..];
-
-            if (char.IsUpper(f[0]) && char.IsUpper(r[0]))
-            {
-                return str;
->>>>>>> 69cf9349
             }
 
             return f.ToLowerInvariant() + r;
